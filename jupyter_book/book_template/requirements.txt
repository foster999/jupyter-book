--- conflicted
+++ resolved
@@ -5,8 +5,5 @@
 datascience
 folium
 matplotlib
-<<<<<<< HEAD
 nbinteract
-=======
-scipy
->>>>>>> 317eadc5
+scipy