"""Utility functions for Jupyter Book."""

import string
import argparse
import os
import os.path as op
import yaml

from . import __version__

##############################################################################
# CLI utilities


def print_color(msg, style):
    endc = "\033[0m"
    bcolors = dict(
        blue="\033[94m",
        green="\033[92m",
        orange="\033[93m",
        red="\033[91m",
        bold="\033[1m",
        underline="\033[4m",
    )
    print(bcolors[style] + msg + endc)


def print_message_box(msg):
    border = "================================================================================"
    print_color("\n\n" + border + "\n\n", "green")
    print(msg)
    print_color("\n\n" + border + "\n\n", "green")


def _error(msg):
    msg = "\n\n\033[91m==========\033[0m\n{}\n\033[91m==========\033[0m\n".format(msg)
    return ValueError(msg)


def str2bool(msg):
    if msg.lower() in ("yes", "true", "t", "y", "1"):
        return True
    elif msg.lower() in ("no", "false", "f", "n", "0"):
        return False
    else:
        raise argparse.ArgumentTypeError("Boolean value expected. Got: {}".format(msg))


##############################################################################
# Book conversion formatting


ALLOWED_CHARACTERS = string.ascii_letters + "-_/." + string.digits


def _split_yaml(lines):
    yaml0 = None
    for ii, iline in enumerate(lines):
        iline = iline.strip()
        if yaml0 is None:
            if iline == "---":
                yaml0 = ii
            elif iline:
                break
        elif iline == "---":
            return lines[yaml0 + 1: ii], lines[ii + 1:]
    return [], lines


def _check_url_page(url_page, content_folder_name):
    """Check that the page URL matches certain conditions."""
    if not all(ii in ALLOWED_CHARACTERS for ii in url_page):
        raise ValueError("Found unsupported character in filename: {}".format(url_page))
    if "." in os.path.splitext(url_page)[-1]:
        raise _error(
            "A toc.yml entry links to a file directly. You should strip the file suffix.\n"
            "Please change {} to {}".format(url_page, os.path.splitext(url_page)[0])
        )
    if any(
        url_page.startswith(ii)
        for ii in [content_folder_name, os.sep + content_folder_name]
    ):
        raise ValueError(
            "It looks like you have a page URL that starts with your content folder's name."
            "page URLs should be *relative* to the content folder. Here is the page URL: {}".format(
                url_page
            )
        )


def _prepare_toc(toc):
    """Prepare the TOC for processing."""
<<<<<<< HEAD
    # Un-nest the TOC so it's a flat list
    new_toc = []
    for chapter in toc:
        sections = chapter.get('sections', [])
        new_toc.append(chapter)
        for section in sections:
            subsections = section.get('subsections', [])
            new_toc.append(section)
            new_toc.extend(subsections)

    # Omit items that don't have URLs (like dividers) or have an external link
    return [
        item for item in new_toc
        if 'url' in item and not item.get('external', False)
    ]
=======
    # Drop toc items w/o links
    toc = [ii for ii in toc if ii.get("url", None) is not None]
    # Un-nest the TOC so it's a flat list
    new_toc = []
    for ii in toc:
        sections = ii.pop("sections", None)
        new_toc.append(ii)
        if sections is None:
            continue
        for jj in sections:
            subsections = jj.pop("subsections", None)
            new_toc.append(jj)
            if subsections is None:
                continue
            for kk in subsections:
                new_toc.append(kk)
    return new_toc
>>>>>>> 92d1cb4a


def _prepare_url(url):
    """Prep the formatting for a url."""
    # Strip suffixes and prefixes of the URL
    if not url.startswith("/"):
        url = "/" + url

    # Standardize the quotes character
    url = url.replace('"', "'")

    # Make sure it ends in "HTML"
    if not url.endswith(".html"):
        url = op.splitext(url)[0] + ".html"
    return url


def _clean_markdown_cells(ntbk):
    """Clean up cell text of an nbformat NotebookNode."""
    # Remove '#' from the end of markdown headers
    for cell in ntbk.cells:
        if cell.cell_type == "markdown":
            cell_lines = cell.source.split("\n")
            for ii, line in enumerate(cell_lines):
                if line.startswith("#"):
                    cell_lines[ii] = line.rstrip("#").rstrip()
            cell.source = "\n".join(cell_lines)
    return ntbk


def _file_newer_than(path1, path2):
    """Check whether file at path1 is newer than path2."""
    return os.stat(path1).st_mtime > os.stat(path2).st_mtime


def _check_book_versions(path_book):
    """Check whether the version of a book matches the version of the
    CLI that's building it."""

    with open(op.join(path_book, "_config.yml"), 'r') as ff:
        config_version = yaml.safe_load(ff.read()).get(
            "jupyter_book_version"
        )

    if config_version is None:
        raise _error(
            "Couldn't find the version for your Jupyter Book.\n"
            f"Try upgrading it with `jupyter-book upgrade {path_book}"
        )

    if config_version != __version__:
        raise _error(
            f"The version of the book you are modifying doesn't match the\n"
            "version of the command-line tool that you're using. Please run\n"
            "\n"
            f"    jupyter-book upgrade {path_book} \n"
            "\n"
            "to upgrade your book to the CLI version.\n"
            "\n"
            f"This book's version: {config_version}\n"
            f"Your CLI's version: {__version__}\n"
            "\n"
            "See above for the error message."
        )

    return True<|MERGE_RESOLUTION|>--- conflicted
+++ resolved
@@ -90,7 +90,6 @@
 
 def _prepare_toc(toc):
     """Prepare the TOC for processing."""
-<<<<<<< HEAD
     # Un-nest the TOC so it's a flat list
     new_toc = []
     for chapter in toc:
@@ -106,25 +105,6 @@
         item for item in new_toc
         if 'url' in item and not item.get('external', False)
     ]
-=======
-    # Drop toc items w/o links
-    toc = [ii for ii in toc if ii.get("url", None) is not None]
-    # Un-nest the TOC so it's a flat list
-    new_toc = []
-    for ii in toc:
-        sections = ii.pop("sections", None)
-        new_toc.append(ii)
-        if sections is None:
-            continue
-        for jj in sections:
-            subsections = jj.pop("subsections", None)
-            new_toc.append(jj)
-            if subsections is None:
-                continue
-            for kk in subsections:
-                new_toc.append(kk)
-    return new_toc
->>>>>>> 92d1cb4a
 
 
 def _prepare_url(url):
